*None
*__py**__
[Bb]uild
*.json

<<<<<<< HEAD
.vscode

# ipynb stuff
.ipynb_checkpoints/
docs/.ipynb_checkpoints/

# Other
.cache
.ipynb_checkpoints/
*~

# Mac OSX
.DS_Store
=======
[Dd]ist/
*egg*
>>>>>>> ac102547
<|MERGE_RESOLUTION|>--- conflicted
+++ resolved
@@ -3,7 +3,6 @@
 [Bb]uild
 *.json
 
-<<<<<<< HEAD
 .vscode
 
 # ipynb stuff
@@ -17,7 +16,5 @@
 
 # Mac OSX
 .DS_Store
-=======
 [Dd]ist/
-*egg*
->>>>>>> ac102547
+*egg*